[Window][MyMainDockSpace]
Pos=0,19
<<<<<<< HEAD
Size=1920,1038
=======
Size=1366,686
>>>>>>> 8fc2e5c4
Collapsed=0

[Window][Debug##Default]
Pos=60,60
Size=400,400
Collapsed=0

[Window][Debug]
<<<<<<< HEAD
Pos=1496,19
Size=424,259
=======
Pos=1047,19
Size=319,171
>>>>>>> 8fc2e5c4
Collapsed=0
DockId=0x0000000D,0

[Window][Time]
<<<<<<< HEAD
Pos=1496,850
Size=424,207
=======
Pos=1047,435
Size=319,270
>>>>>>> 8fc2e5c4
Collapsed=0
DockId=0x00000016,0

[Window][Shader]
Pos=921,371
Size=359,101
Collapsed=0
DockId=0x00000007,0

[Window][Console]
Pos=0,507
Size=214,213
Collapsed=0
DockId=0x00000004,0

[Window][Shader Style]
<<<<<<< HEAD
Pos=1496,539
Size=424,106
=======
Pos=1047,363
Size=319,70
>>>>>>> 8fc2e5c4
Collapsed=0
DockId=0x00000009,0

[Window][Nodes]
Pos=0,525
Size=1280,195
Collapsed=0
DockId=0x0000000C,0

[Window][Export an Image]
Pos=164,176
Size=245,141
Collapsed=0

[Window][Export an Image Sequence]
Pos=19,19
Size=245,147
Collapsed=0

[Window][Camera]
<<<<<<< HEAD
Pos=1496,280
Size=424,257
=======
Pos=1047,192
Size=319,169
>>>>>>> 8fc2e5c4
Collapsed=0
DockId=0x0000000E,0

[Window][View]
Pos=0,19
<<<<<<< HEAD
Size=1494,797
=======
Size=1045,393
>>>>>>> 8fc2e5c4
Collapsed=0
DockId=0x00000011,0

[Window][Node output]
Pos=439,19
Size=435,504
Collapsed=0
DockId=0x00000010,0

[Window][is0 Shader Code]
Pos=332,19
Size=948,701
Collapsed=0
DockId=0x00000014,0

[Window][is0]
<<<<<<< HEAD
Pos=0,818
Size=1494,239
=======
Pos=0,414
Size=1045,291
>>>>>>> 8fc2e5c4
Collapsed=0
DockId=0x00000013,0

[Window][is0 Opt]
<<<<<<< HEAD
Pos=1496,539
Size=424,106
Collapsed=0
DockId=0x00000009,1

[Window][PBR Opt]
Pos=60,60
Size=32,35
Collapsed=0

[Window][Shading]
Pos=60,60
Size=375,317
Collapsed=0

[Window][Dear ImGui Demo]
Pos=650,39
Size=550,680
Collapsed=0

[Window][Smoke]
Pos=1496,647
Size=424,201
Collapsed=0
DockId=0x00000015,0

[Docking][Data]
DockSpace               ID=0xF3CABE56 Window=0x74B75B81 Pos=0,42 Size=1920,1038 Split=X
  DockNode              ID=0x00000012 Parent=0xF3CABE56 SizeRef=970,1038 Split=Y
    DockNode            ID=0x0000000B Parent=0x00000012 SizeRef=1280,504 Split=X
      DockNode          ID=0x00000001 Parent=0x0000000B SizeRef=1494,818 Split=Y
        DockNode        ID=0x00000003 Parent=0x00000001 SizeRef=1057,486 Split=X Selected=0x5ECF04B0
          DockNode      ID=0x0000000F Parent=0x00000003 SizeRef=437,504 Split=Y Selected=0x5ECF04B0
            DockNode    ID=0x00000011 Parent=0x0000000F SizeRef=874,460 CentralNode=1 HiddenTabBar=1 Selected=0x5ECF04B0
            DockNode    ID=0x00000013 Parent=0x0000000F SizeRef=874,239 HiddenTabBar=1 Selected=0x9A8C3324
          DockNode      ID=0x00000010 Parent=0x00000003 SizeRef=435,504 Selected=0xE4702E2E
        DockNode        ID=0x00000004 Parent=0x00000001 SizeRef=1057,213 Selected=0xF9BEF62A
      DockNode          ID=0x00000002 Parent=0x0000000B SizeRef=424,818 Split=Y Selected=0xAD6468A3
        DockNode        ID=0x00000005 Parent=0x00000002 SizeRef=221,251 Split=Y Selected=0xAD6468A3
          DockNode      ID=0x0000000D Parent=0x00000005 SizeRef=359,125 Selected=0xAD6468A3
          DockNode      ID=0x0000000E Parent=0x00000005 SizeRef=359,124 Selected=0x3CB0EB33
        DockNode        ID=0x00000006 Parent=0x00000002 SizeRef=221,251 Split=Y Selected=0xF85F9B1E
          DockNode      ID=0x00000007 Parent=0x00000006 SizeRef=221,101 Selected=0xF85F9B1E
          DockNode      ID=0x00000008 Parent=0x00000006 SizeRef=221,246 Split=Y Selected=0x35838C90
            DockNode    ID=0x00000009 Parent=0x00000008 SizeRef=221,50 Selected=0x0C76B8B1
            DockNode    ID=0x0000000A Parent=0x00000008 SizeRef=221,194 Split=Y Selected=0xCFA6377B
              DockNode  ID=0x00000015 Parent=0x0000000A SizeRef=260,135 Selected=0x8887C67E
              DockNode  ID=0x00000016 Parent=0x0000000A SizeRef=260,139 Selected=0xCFA6377B
    DockNode            ID=0x0000000C Parent=0x00000012 SizeRef=1280,195 Selected=0xDCFC2AF8
  DockNode              ID=0x00000014 Parent=0xF3CABE56 SizeRef=948,1038 Selected=0xFECA9513
=======
Pos=1047,363
Size=319,70
Collapsed=0
DockId=0x00000009,1

[Window][Shading]
Pos=0,414
Size=1045,291
Collapsed=0
DockId=0x00000013,1

[Docking][Data]
DockSpace             ID=0xF3CABE56 Window=0x74B75B81 Pos=0,42 Size=1366,686 Split=Y
  DockNode            ID=0x0000000B Parent=0xF3CABE56 SizeRef=1280,504 Split=X
    DockNode          ID=0x00000001 Parent=0x0000000B SizeRef=1045,818 Split=Y
      DockNode        ID=0x00000003 Parent=0x00000001 SizeRef=1057,486 Split=X Selected=0x5ECF04B0
        DockNode      ID=0x0000000F Parent=0x00000003 SizeRef=437,504 Split=X Selected=0x5ECF04B0
          DockNode    ID=0x00000014 Parent=0x0000000F SizeRef=583,525 Split=Y Selected=0x5ECF04B0
            DockNode  ID=0x00000011 Parent=0x00000014 SizeRef=1045,393 CentralNode=1 HiddenTabBar=1 Selected=0x5ECF04B0
            DockNode  ID=0x00000013 Parent=0x00000014 SizeRef=1045,291 Selected=0x144EDDB7
          DockNode    ID=0x00000015 Parent=0x0000000F SizeRef=289,525 Selected=0xFECA9513
        DockNode      ID=0x00000010 Parent=0x00000003 SizeRef=435,504 Selected=0xE4702E2E
      DockNode        ID=0x00000004 Parent=0x00000001 SizeRef=1057,213 Selected=0xF9BEF62A
    DockNode          ID=0x00000002 Parent=0x0000000B SizeRef=319,818 Split=Y Selected=0xAD6468A3
      DockNode        ID=0x00000005 Parent=0x00000002 SizeRef=221,251 Split=Y Selected=0xAD6468A3
        DockNode      ID=0x0000000D Parent=0x00000005 SizeRef=359,125 Selected=0xAD6468A3
        DockNode      ID=0x0000000E Parent=0x00000005 SizeRef=359,124 Selected=0x3CB0EB33
      DockNode        ID=0x00000006 Parent=0x00000002 SizeRef=221,251 Split=Y Selected=0xF85F9B1E
        DockNode      ID=0x00000007 Parent=0x00000006 SizeRef=221,101 Selected=0xF85F9B1E
        DockNode      ID=0x00000008 Parent=0x00000006 SizeRef=221,246 Split=Y Selected=0x35838C90
          DockNode    ID=0x00000009 Parent=0x00000008 SizeRef=221,50 Selected=0x0C76B8B1
          DockNode    ID=0x0000000A Parent=0x00000008 SizeRef=221,194 Selected=0xCFA6377B
  DockNode            ID=0x0000000C Parent=0xF3CABE56 SizeRef=1280,195 Selected=0xDCFC2AF8
>>>>>>> 8fc2e5c4

<|MERGE_RESOLUTION|>--- conflicted
+++ resolved
@@ -1,207 +1,144 @@
-[Window][MyMainDockSpace]
-Pos=0,19
-<<<<<<< HEAD
-Size=1920,1038
-=======
-Size=1366,686
->>>>>>> 8fc2e5c4
-Collapsed=0
-
-[Window][Debug##Default]
-Pos=60,60
-Size=400,400
-Collapsed=0
-
-[Window][Debug]
-<<<<<<< HEAD
-Pos=1496,19
-Size=424,259
-=======
-Pos=1047,19
-Size=319,171
->>>>>>> 8fc2e5c4
-Collapsed=0
-DockId=0x0000000D,0
-
-[Window][Time]
-<<<<<<< HEAD
-Pos=1496,850
-Size=424,207
-=======
-Pos=1047,435
-Size=319,270
->>>>>>> 8fc2e5c4
-Collapsed=0
-DockId=0x00000016,0
-
-[Window][Shader]
-Pos=921,371
-Size=359,101
-Collapsed=0
-DockId=0x00000007,0
-
-[Window][Console]
-Pos=0,507
-Size=214,213
-Collapsed=0
-DockId=0x00000004,0
-
-[Window][Shader Style]
-<<<<<<< HEAD
-Pos=1496,539
-Size=424,106
-=======
-Pos=1047,363
-Size=319,70
->>>>>>> 8fc2e5c4
-Collapsed=0
-DockId=0x00000009,0
-
-[Window][Nodes]
-Pos=0,525
-Size=1280,195
-Collapsed=0
-DockId=0x0000000C,0
-
-[Window][Export an Image]
-Pos=164,176
-Size=245,141
-Collapsed=0
-
-[Window][Export an Image Sequence]
-Pos=19,19
-Size=245,147
-Collapsed=0
-
-[Window][Camera]
-<<<<<<< HEAD
-Pos=1496,280
-Size=424,257
-=======
-Pos=1047,192
-Size=319,169
->>>>>>> 8fc2e5c4
-Collapsed=0
-DockId=0x0000000E,0
-
-[Window][View]
-Pos=0,19
-<<<<<<< HEAD
-Size=1494,797
-=======
-Size=1045,393
->>>>>>> 8fc2e5c4
-Collapsed=0
-DockId=0x00000011,0
-
-[Window][Node output]
-Pos=439,19
-Size=435,504
-Collapsed=0
-DockId=0x00000010,0
-
-[Window][is0 Shader Code]
-Pos=332,19
-Size=948,701
-Collapsed=0
-DockId=0x00000014,0
-
-[Window][is0]
-<<<<<<< HEAD
-Pos=0,818
-Size=1494,239
-=======
-Pos=0,414
-Size=1045,291
->>>>>>> 8fc2e5c4
-Collapsed=0
-DockId=0x00000013,0
-
-[Window][is0 Opt]
-<<<<<<< HEAD
-Pos=1496,539
-Size=424,106
-Collapsed=0
-DockId=0x00000009,1
-
-[Window][PBR Opt]
-Pos=60,60
-Size=32,35
-Collapsed=0
-
-[Window][Shading]
-Pos=60,60
-Size=375,317
-Collapsed=0
-
-[Window][Dear ImGui Demo]
-Pos=650,39
-Size=550,680
-Collapsed=0
-
-[Window][Smoke]
-Pos=1496,647
-Size=424,201
-Collapsed=0
-DockId=0x00000015,0
-
-[Docking][Data]
-DockSpace               ID=0xF3CABE56 Window=0x74B75B81 Pos=0,42 Size=1920,1038 Split=X
-  DockNode              ID=0x00000012 Parent=0xF3CABE56 SizeRef=970,1038 Split=Y
-    DockNode            ID=0x0000000B Parent=0x00000012 SizeRef=1280,504 Split=X
-      DockNode          ID=0x00000001 Parent=0x0000000B SizeRef=1494,818 Split=Y
-        DockNode        ID=0x00000003 Parent=0x00000001 SizeRef=1057,486 Split=X Selected=0x5ECF04B0
-          DockNode      ID=0x0000000F Parent=0x00000003 SizeRef=437,504 Split=Y Selected=0x5ECF04B0
-            DockNode    ID=0x00000011 Parent=0x0000000F SizeRef=874,460 CentralNode=1 HiddenTabBar=1 Selected=0x5ECF04B0
-            DockNode    ID=0x00000013 Parent=0x0000000F SizeRef=874,239 HiddenTabBar=1 Selected=0x9A8C3324
-          DockNode      ID=0x00000010 Parent=0x00000003 SizeRef=435,504 Selected=0xE4702E2E
-        DockNode        ID=0x00000004 Parent=0x00000001 SizeRef=1057,213 Selected=0xF9BEF62A
-      DockNode          ID=0x00000002 Parent=0x0000000B SizeRef=424,818 Split=Y Selected=0xAD6468A3
-        DockNode        ID=0x00000005 Parent=0x00000002 SizeRef=221,251 Split=Y Selected=0xAD6468A3
-          DockNode      ID=0x0000000D Parent=0x00000005 SizeRef=359,125 Selected=0xAD6468A3
-          DockNode      ID=0x0000000E Parent=0x00000005 SizeRef=359,124 Selected=0x3CB0EB33
-        DockNode        ID=0x00000006 Parent=0x00000002 SizeRef=221,251 Split=Y Selected=0xF85F9B1E
-          DockNode      ID=0x00000007 Parent=0x00000006 SizeRef=221,101 Selected=0xF85F9B1E
-          DockNode      ID=0x00000008 Parent=0x00000006 SizeRef=221,246 Split=Y Selected=0x35838C90
-            DockNode    ID=0x00000009 Parent=0x00000008 SizeRef=221,50 Selected=0x0C76B8B1
-            DockNode    ID=0x0000000A Parent=0x00000008 SizeRef=221,194 Split=Y Selected=0xCFA6377B
-              DockNode  ID=0x00000015 Parent=0x0000000A SizeRef=260,135 Selected=0x8887C67E
-              DockNode  ID=0x00000016 Parent=0x0000000A SizeRef=260,139 Selected=0xCFA6377B
-    DockNode            ID=0x0000000C Parent=0x00000012 SizeRef=1280,195 Selected=0xDCFC2AF8
-  DockNode              ID=0x00000014 Parent=0xF3CABE56 SizeRef=948,1038 Selected=0xFECA9513
-=======
-Pos=1047,363
-Size=319,70
-Collapsed=0
-DockId=0x00000009,1
-
-[Window][Shading]
-Pos=0,414
-Size=1045,291
-Collapsed=0
-DockId=0x00000013,1
-
-[Docking][Data]
-DockSpace             ID=0xF3CABE56 Window=0x74B75B81 Pos=0,42 Size=1366,686 Split=Y
-  DockNode            ID=0x0000000B Parent=0xF3CABE56 SizeRef=1280,504 Split=X
-    DockNode          ID=0x00000001 Parent=0x0000000B SizeRef=1045,818 Split=Y
-      DockNode        ID=0x00000003 Parent=0x00000001 SizeRef=1057,486 Split=X Selected=0x5ECF04B0
-        DockNode      ID=0x0000000F Parent=0x00000003 SizeRef=437,504 Split=X Selected=0x5ECF04B0
-          DockNode    ID=0x00000014 Parent=0x0000000F SizeRef=583,525 Split=Y Selected=0x5ECF04B0
-            DockNode  ID=0x00000011 Parent=0x00000014 SizeRef=1045,393 CentralNode=1 HiddenTabBar=1 Selected=0x5ECF04B0
-            DockNode  ID=0x00000013 Parent=0x00000014 SizeRef=1045,291 Selected=0x144EDDB7
-          DockNode    ID=0x00000015 Parent=0x0000000F SizeRef=289,525 Selected=0xFECA9513
-        DockNode      ID=0x00000010 Parent=0x00000003 SizeRef=435,504 Selected=0xE4702E2E
-      DockNode        ID=0x00000004 Parent=0x00000001 SizeRef=1057,213 Selected=0xF9BEF62A
-    DockNode          ID=0x00000002 Parent=0x0000000B SizeRef=319,818 Split=Y Selected=0xAD6468A3
-      DockNode        ID=0x00000005 Parent=0x00000002 SizeRef=221,251 Split=Y Selected=0xAD6468A3
-        DockNode      ID=0x0000000D Parent=0x00000005 SizeRef=359,125 Selected=0xAD6468A3
-        DockNode      ID=0x0000000E Parent=0x00000005 SizeRef=359,124 Selected=0x3CB0EB33
-      DockNode        ID=0x00000006 Parent=0x00000002 SizeRef=221,251 Split=Y Selected=0xF85F9B1E
-        DockNode      ID=0x00000007 Parent=0x00000006 SizeRef=221,101 Selected=0xF85F9B1E
-        DockNode      ID=0x00000008 Parent=0x00000006 SizeRef=221,246 Split=Y Selected=0x35838C90
-          DockNode    ID=0x00000009 Parent=0x00000008 SizeRef=221,50 Selected=0x0C76B8B1
-          DockNode    ID=0x0000000A Parent=0x00000008 SizeRef=221,194 Selected=0xCFA6377B
-  DockNode            ID=0x0000000C Parent=0xF3CABE56 SizeRef=1280,195 Selected=0xDCFC2AF8
->>>>>>> 8fc2e5c4
-
+[Window][MyMainDockSpace]
+Pos=0,19
+Size=1920,1038
+Collapsed=0
+
+[Window][Debug##Default]
+Pos=60,60
+Size=400,400
+Collapsed=0
+
+[Window][Debug]
+Pos=1496,19
+Size=424,259
+Collapsed=0
+DockId=0x0000000D,0
+
+[Window][Time]
+Pos=1496,850
+Size=424,207
+Collapsed=0
+DockId=0x00000016,0
+
+[Window][Shader]
+Pos=921,371
+Size=359,101
+Collapsed=0
+DockId=0x00000007,0
+
+[Window][Console]
+Pos=0,507
+Size=214,213
+Collapsed=0
+DockId=0x00000004,0
+
+[Window][Shader Style]
+Pos=1496,539
+Size=424,106
+Collapsed=0
+DockId=0x00000009,0
+
+[Window][Nodes]
+Pos=0,525
+Size=1280,195
+Collapsed=0
+DockId=0x0000000C,0
+
+[Window][Export an Image]
+Pos=164,176
+Size=245,141
+Collapsed=0
+
+[Window][Export an Image Sequence]
+Pos=19,19
+Size=245,147
+Collapsed=0
+
+[Window][Camera]
+Pos=1496,280
+Size=424,257
+Collapsed=0
+DockId=0x0000000E,0
+
+[Window][View]
+Pos=0,19
+Size=1494,797
+Collapsed=0
+DockId=0x00000011,0
+
+[Window][Node output]
+Pos=439,19
+Size=435,504
+Collapsed=0
+DockId=0x00000010,0
+
+[Window][is0 Shader Code]
+Pos=332,19
+Size=948,701
+Collapsed=0
+DockId=0x00000014,0
+
+[Window][is0]
+Pos=0,818
+Size=1494,239
+Collapsed=0
+DockId=0x00000013,0
+
+[Window][is0 Opt]
+Pos=1496,539
+Size=424,106
+Collapsed=0
+DockId=0x00000009,1
+
+[Window][PBR Opt]
+Pos=60,60
+Size=32,35
+Collapsed=0
+
+[Window][Shading]
+Pos=60,60
+Size=375,317
+Collapsed=0
+
+[Window][Dear ImGui Demo]
+Pos=650,39
+Size=550,680
+Collapsed=0
+
+[Window][Smoke]
+Pos=1496,647
+Size=424,201
+Collapsed=0
+DockId=0x00000015,0
+
+[Window][Shading]
+Pos=0,414
+Size=1045,291
+Collapsed=0
+DockId=0x00000013,1
+
+[Docking][Data]
+DockSpace               ID=0xF3CABE56 Window=0x74B75B81 Pos=0,42 Size=1920,1038 Split=X
+  DockNode              ID=0x00000012 Parent=0xF3CABE56 SizeRef=970,1038 Split=Y
+    DockNode            ID=0x0000000B Parent=0x00000012 SizeRef=1280,504 Split=X
+      DockNode          ID=0x00000001 Parent=0x0000000B SizeRef=1494,818 Split=Y
+        DockNode        ID=0x00000003 Parent=0x00000001 SizeRef=1057,486 Split=X Selected=0x5ECF04B0
+          DockNode      ID=0x0000000F Parent=0x00000003 SizeRef=437,504 Split=Y Selected=0x5ECF04B0
+            DockNode    ID=0x00000011 Parent=0x0000000F SizeRef=874,460 CentralNode=1 HiddenTabBar=1 Selected=0x5ECF04B0
+            DockNode    ID=0x00000013 Parent=0x0000000F SizeRef=874,239 HiddenTabBar=1 Selected=0x9A8C3324
+          DockNode      ID=0x00000010 Parent=0x00000003 SizeRef=435,504 Selected=0xE4702E2E
+        DockNode        ID=0x00000004 Parent=0x00000001 SizeRef=1057,213 Selected=0xF9BEF62A
+      DockNode          ID=0x00000002 Parent=0x0000000B SizeRef=424,818 Split=Y Selected=0xAD6468A3
+        DockNode        ID=0x00000005 Parent=0x00000002 SizeRef=221,251 Split=Y Selected=0xAD6468A3
+          DockNode      ID=0x0000000D Parent=0x00000005 SizeRef=359,125 Selected=0xAD6468A3
+          DockNode      ID=0x0000000E Parent=0x00000005 SizeRef=359,124 Selected=0x3CB0EB33
+        DockNode        ID=0x00000006 Parent=0x00000002 SizeRef=221,251 Split=Y Selected=0xF85F9B1E
+          DockNode      ID=0x00000007 Parent=0x00000006 SizeRef=221,101 Selected=0xF85F9B1E
+          DockNode      ID=0x00000008 Parent=0x00000006 SizeRef=221,246 Split=Y Selected=0x35838C90
+            DockNode    ID=0x00000009 Parent=0x00000008 SizeRef=221,50 Selected=0x0C76B8B1
+            DockNode    ID=0x0000000A Parent=0x00000008 SizeRef=221,194 Split=Y Selected=0xCFA6377B
+              DockNode  ID=0x00000015 Parent=0x0000000A SizeRef=260,135 Selected=0x8887C67E
+              DockNode  ID=0x00000016 Parent=0x0000000A SizeRef=260,139 Selected=0xCFA6377B
+    DockNode            ID=0x0000000C Parent=0x00000012 SizeRef=1280,195 Selected=0xDCFC2AF8
+  DockNode              ID=0x00000014 Parent=0xF3CABE56 SizeRef=948,1038 Selected=0xFECA9513
+