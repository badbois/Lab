// Cellular noise ("Worley noise") in 2D in GLSL.
// Copyright (c) Stefan Gustavson 2011-04-19. All rights reserved.
// This code is released under the conditions of the MIT license.
// See LICENSE file for details.
// https://github.com/stegu/webgl-noise

#version 410

layout(location = 0) in vec2 _uv;
uniform float _time;
uniform float _aspect_ratio;
out vec4      out_Color;

uniform sampler2D _image;

// #include "_COOL_RES_/shaders/input_definitions.glsl"
// #include "_ROOT_FOLDER_/shader-lib/image.glsl"
// #include "_ROOT_FOLDER_/shader-lib/voronoise.glsl"

input float Scale;

input float Effect_intensity;

void main()
{
    vec2 in_uv = _uv;
    in_uv.x *= _aspect_ratio;
<<<<<<< HEAD
=======

    vec3 in_color = image(_uv);
>>>>>>> 05eb2244

    RgbColor in_color = image(_uv);

    RgbColor out_color = voronoise(
        in_color, Effect_intensity, in_uv,
        Scale
    );

    out_Color = vec4(out_color, 1.);
}<|MERGE_RESOLUTION|>--- conflicted
+++ resolved
@@ -25,15 +25,10 @@
 {
     vec2 in_uv = _uv;
     in_uv.x *= _aspect_ratio;
-<<<<<<< HEAD
-=======
 
     vec3 in_color = image(_uv);
->>>>>>> 05eb2244
 
-    RgbColor in_color = image(_uv);
-
-    RgbColor out_color = voronoise(
+    vec3 out_color = voronoise(
         in_color, Effect_intensity, in_uv,
         Scale
     );
