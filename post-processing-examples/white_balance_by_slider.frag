--- conflicted
+++ resolved
@@ -26,15 +26,9 @@
 
 void main()
 {
-<<<<<<< HEAD
-    RgbColor in_color = image(_uv).xyz;
-
-    RgbColor out_color = white_balance_by_slider(
-=======
     vec3 in_color = image(_uv).xyz;
 
     vec3 out_color = white_balance_by_slider(
->>>>>>> 05eb2244
         in_color, Effect_intensity,
         Temperature, Temperature_strength, Luminance_preservation_factor
     );
