#version 410

// from https://www.shadertoy.com/view/llXGWf

// Sharpness kernel
// -x   -x    -x
// -x  x*8+1  -x
// -x   -x    -x

layout(location = 0) in vec2 _uv;
uniform float _time;
uniform float _aspect_ratio;
out vec4      out_Color;

uniform sampler2D _image;

// #include "_COOL_RES_/shaders/input_definitions.glsl"

input float Offset_strength;
input float Sharpening_strength;

vec4 image(vec2 uv)
{
    return texture2D(_image, uv);
}

void main()
{
    vec2 uv = _uv;
    uv.x *= _aspect_ratio;

    // Time varying pixel color
    RgbColor col = image(_uv).rgb;

    RgbColor blur = col;
    blur += texture(_image, _uv + vec2(0.0, 0.001 * Offset_strength)).rgb;
    blur += texture(_image, _uv + vec2(0.001 * Offset_strength, 0.0)).rgb;
    blur += texture(_image, _uv - vec2(0.0, 0.001 * Offset_strength)).rgb;
    blur += texture(_image, _uv - vec2(0.001 * Offset_strength, 0.0)).rgb;

    blur += texture(_image, _uv + vec2(0.001 * Offset_strength)).rgb / 2.0;
    blur += texture(_image, _uv - vec2(0.001 * Offset_strength)).rgb / 2.0;
    blur += texture(_image, _uv + vec2(0.001 * Offset_strength, -0.001 * Offset_strength)).rgb / 2.0;
    blur += texture(_image, _uv + vec2(-0.001 * Offset_strength, 0.001 * Offset_strength)).rgb / 2.0;

    blur /= 7.0;

    float sharpness = (col - blur).r * Sharpening_strength;

<<<<<<< HEAD
    // col = RgbColor(0);
=======
    // col = vec3(0);
>>>>>>> 05eb2244
    // col -= step(distance(fract(uv.x + (sin(_time) + 1.0) / 2.0) + 0.5, 0.5) * 2.0, 0.013);

    if (floor(uv.x + ((sin(_time) + 1.0) / 2.0)) > 0.0)
    {
        col += sharpness;
    }

    out_Color = vec4(col, 1.0);
}<|MERGE_RESOLUTION|>--- conflicted
+++ resolved
@@ -30,9 +30,9 @@
     uv.x *= _aspect_ratio;
 
     // Time varying pixel color
-    RgbColor col = image(_uv).rgb;
+    vec3 col = image(_uv).rgb;
 
-    RgbColor blur = col;
+    vec3 blur = col;
     blur += texture(_image, _uv + vec2(0.0, 0.001 * Offset_strength)).rgb;
     blur += texture(_image, _uv + vec2(0.001 * Offset_strength, 0.0)).rgb;
     blur += texture(_image, _uv - vec2(0.0, 0.001 * Offset_strength)).rgb;
@@ -47,11 +47,7 @@
 
     float sharpness = (col - blur).r * Sharpening_strength;
 
-<<<<<<< HEAD
-    // col = RgbColor(0);
-=======
     // col = vec3(0);
->>>>>>> 05eb2244
     // col -= step(distance(fract(uv.x + (sin(_time) + 1.0) / 2.0) + 0.5, 0.5) * 2.0, 0.013);
 
     if (floor(uv.x + ((sin(_time) + 1.0) / 2.0)) > 0.0)
