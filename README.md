--- conflicted
+++ resolved
@@ -2,10 +2,6 @@
 
 A place to experiment with [Cool](https://coollibs.github.io/) and develop it. 
 
-<<<<<<< HEAD
-Check out [this section](https://coollibs.github.io/tutorials/building) of our website to learn how to clone, build, and more!
-=======
 Check out [this section](https://coollibs.github.io/cool/building) of our website to learn how to clone, build, and more!
->>>>>>> 298748e3
 
 Also check out [CoolLab's main page](https://coollibs.github.io/lab).