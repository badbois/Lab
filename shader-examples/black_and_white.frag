#version 430

layout(location = 0) in vec2 _uv;
uniform float _time;
uniform float _aspect_ratio;
out vec4      out_Color;

uniform sampler2D _image;

// #include "_ROOT_FOLDER_/shader-lib/image.glsl"
// #include "_ROOT_FOLDER_/shader-lib/black_and_white.glsl"

// BEGIN DYNAMIC PARAMS

uniform float Red_contribution;   // default 0.2126
uniform float Green_contribution; // default 0.7152
uniform float Blue_contribution;  // default 0.0722
uniform float Normalize_checkbox;

uniform float Effect_intensity;

// END DYNAMIC PARAMS

void main()
{
    vec3 in_color = image(_uv);

    vec3 channels_contribution = vec3(Red_contribution, Green_contribution, Blue_contribution);
<<<<<<< HEAD
=======
    if (Normalize_checkbox >= 0.5)
    {
        float sum_of_channels_contribution = dot(channels_contribution, vec3(1.));
        channels_contribution /= sum_of_channels_contribution;
    }
    float luminosity = dot(image(_uv).rgb, channels_contribution);
>>>>>>> e83e2335

    vec3 out_color = black_and_white(
        in_color, Effect_intensity,
        channels_contribution, Normalize_checkbox
    );

    out_Color = vec4(out_color, 1.);
}<|MERGE_RESOLUTION|>--- conflicted
+++ resolved
@@ -26,15 +26,6 @@
     vec3 in_color = image(_uv);
 
     vec3 channels_contribution = vec3(Red_contribution, Green_contribution, Blue_contribution);
-<<<<<<< HEAD
-=======
-    if (Normalize_checkbox >= 0.5)
-    {
-        float sum_of_channels_contribution = dot(channels_contribution, vec3(1.));
-        channels_contribution /= sum_of_channels_contribution;
-    }
-    float luminosity = dot(image(_uv).rgb, channels_contribution);
->>>>>>> e83e2335
 
     vec3 out_color = black_and_white(
         in_color, Effect_intensity,
