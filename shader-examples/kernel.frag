--- conflicted
+++ resolved
@@ -8,11 +8,9 @@
 uniform sampler2D _image;
 uniform sampler2D _texture;
 
-// #include "_ROOT_FOLDER_/shader-lib/kernel.glsl"
-
 // BEGIN DYNAMIC PARAMS
 
-const int nb          = 1;
+const int nb          = 15;
 const int kernel_size = nb * 2 + 1;
 
 uniform float space_between_two_pixels_times_1000;
@@ -21,12 +19,6 @@
 
 // END DYNAMIC PARAMS
 
-<<<<<<< HEAD
-void main()
-{
-    vec2 uv = _uv;
-    uv.x *= _aspect_ratio;
-=======
 // https://en.wikipedia.org/wiki/Kernel_(image_processing)
 
 // Define kernels
@@ -122,9 +114,14 @@
 
     return sum;
 }
->>>>>>> e83e2335
 
-    vec3 out_color = kernel(uv, nb, kernel_size, space_between_two_pixels_times_1000, sigma, normaliza);
+vec4 image(vec2 uv)
+{
+    return texture2D(_image, uv);
+}
 
-    out_Color = vec4(color, 1.);
+void main()
+{
+    vec3 color = convolution(bokeh_blur(), _image, _uv);
+    out_Color  = vec4(color, 1.);
 }