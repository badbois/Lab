--- conflicted
+++ resolved
@@ -1,57 +1,47 @@
-#pragma once
-
-#include <Cool/Path/Path.h>
-#include "NodeFactory.h"
-#include "NodeTree.h"
-#include "UniqueImNodeContext.h"
-
-class NodeEditor {
-public:
-<<<<<<< HEAD
-    explicit NodeEditor(std::string_view factory_folder_path);
-    void imgui_window();
-    void update_templates_and_nodes();
-    void open_menu();
-    bool tree_has_changed();
-    bool tree_is_valid() const { return _all_nodes_have_a_valid_template; }
-    auto tree() const -> const NodeTree& { return _tree; }
-    auto node_templates() const -> const std::vector<NodeTemplate>& { return _factory.templates(); }
-=======
-    void        imgui_window();
-    void        update_templates_and_nodes();
-    void        open_menu();
-    bool        tree_has_changed();
-    bool        tree_is_valid() const { return _all_nodes_have_a_valid_template; }
-    auto        tree() const -> const NodeTree& { return _tree; }
-    auto        node_templates() const -> const std::vector<NodeTemplate>& { return _factory.templates(); }
-    void add_node(const Node& node) { _tree.add_node(node); }
->>>>>>> c10df6a0
-
-private:
-    bool wants_to_delete_selection() const;
-    void on_tree_change();
-    bool imgui_nodes_menu();
-    bool handle_link_creation();
-    bool handle_link_deletion();
-    bool handle_node_deletion();
-
-private:
-    std::string         _factory_folder_path;
-    UniqueImNodeContext _context;
-    NodeFactory         _factory{_factory_folder_path};
-    NodeTree            _tree;
-    bool                _all_nodes_have_a_valid_template = true;
-    bool                _tree_has_changed                = true;
-    bool                _should_open_menu                = false;
-    ImVec2              _next_node_position              = {0.f, 0.f};
-
-private:
-    // Serialization
-    friend class cereal::access;
-    template<class Archive>
-    void serialize(Archive& archive)
-    {
-        archive(cereal::make_nvp("Node Tree", _tree));
-        update_templates_and_nodes();
-    }
+#pragma once
+
+#include <Cool/Path/Path.h>
+#include "NodeFactory.h"
+#include "NodeTree.h"
+#include "UniqueImNodeContext.h"
+
+class NodeEditor {
+public:
+    explicit NodeEditor(std::string_view factory_folder_path);
+    void imgui_window();
+    void update_templates_and_nodes();
+    void open_menu();
+    bool tree_has_changed();
+    bool tree_is_valid() const { return _all_nodes_have_a_valid_template; }
+    auto tree() const -> const NodeTree& { return _tree; }
+    auto node_templates() const -> const std::vector<NodeTemplate>& { return _factory.templates(); }
+    void add_node(const Node& node) { _tree.add_node(node); }
+
+private:
+    bool wants_to_delete_selection() const;
+    void on_tree_change();
+    bool imgui_nodes_menu();
+    bool handle_link_creation();
+    bool handle_link_deletion();
+    bool handle_node_deletion();
+
+private:
+    std::string         _factory_folder_path;
+    UniqueImNodeContext _context;
+    NodeFactory         _factory{_factory_folder_path};
+    NodeTree            _tree;
+    bool                _all_nodes_have_a_valid_template = true;
+    bool                _tree_has_changed                = true;
+    bool                _should_open_menu                = false;
+    ImVec2              _next_node_position              = {0.f, 0.f};
+
+private:
+    // Serialization
+    friend class cereal::access;
+    template<class Archive>
+    void serialize(Archive& archive)
+    {
+        archive(cereal::make_nvp("Node Tree", _tree));
+        update_templates_and_nodes();
+    }
 };