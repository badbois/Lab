--- conflicted
+++ resolved
@@ -73,17 +73,7 @@
             code += effect.extra_code;
         }
     }
-<<<<<<< HEAD
     for (const auto& effect : effects.always_applied) {
-=======
-    return code;
-}
-
-std::string code_gen_effects_object(const RenderEffectsManager& effects)
-{
-    std::string code = "";
-    for (const auto& effect : effects._render_effects._render_effects_objects) {
->>>>>>> 84bb971b
         if (effect.is_active) {
             code += effect.extra_code;
         }
