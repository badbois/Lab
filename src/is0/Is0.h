--- conflicted
+++ resolved
@@ -1,43 +1,35 @@
-#pragma once
-
-#include <Cool/ImGui/ImGuiWindow.h>
-#include "../ShaderManager/ShaderManager.h"
-#include "NodeEditor.h"
-#include "RenderEffects.h"
-#include "RendererPBR.h"
-
-class Is0 : public ShaderManager {
-public:
-    void                             update() override;
-    void                             imgui_windows() override;
-    void                             on_key_pressed(const Cool::KeyboardEvent& event) override;
-    void                             add_node(const Node& node) { _editor.add_node(node); }
-    const std::vector<NodeTemplate>& nodes_templates() { return _editor.node_templates(); }
-
-private:
-<<<<<<< HEAD
-    NodeEditor                  _editor;
-    RenderEffects               _effects;
-    std::string                 _shader_code;
-    Cool::ImGuiWindow           _shader_code_window{"is0 Shader Code", false};
-    bool                        _must_recompile = false;
-    CodeGen::LightProperties    _light;
-    CodeGen::MaterialProperties _material;
-    int                         _in_use_render = 0;
-=======
-    NodeEditor        _editor{Cool::Path::root() + "/is0 nodes"};
-    RenderEffects     _effects;
-    std::string       _shader_code;
-    Cool::ImGuiWindow _shader_code_window{"is0 Shader Code", false};
-    bool              _must_recompile = false;
->>>>>>> 153c499a
-
-private:
-    // Serialization
-    friend class cereal::access;
-    template<class Archive>
-    void serialize(Archive& archive)
-    {
-        archive(cereal::make_nvp("Node Editor", _editor));
-    }
-};
+#pragma once
+
+#include <Cool/ImGui/ImGuiWindow.h>
+#include "../ShaderManager/ShaderManager.h"
+#include "NodeEditor.h"
+#include "RenderEffects.h"
+#include "RendererPBR.h"
+
+class Is0 : public ShaderManager {
+public:
+    void                             update() override;
+    void                             imgui_windows() override;
+    void                             on_key_pressed(const Cool::KeyboardEvent& event) override;
+    void                             add_node(const Node& node) { _editor.add_node(node); }
+    const std::vector<NodeTemplate>& nodes_templates() { return _editor.node_templates(); }
+
+private:
+    NodeEditor                  _editor;
+    RenderEffects               _effects;
+    std::string                 _shader_code;
+    Cool::ImGuiWindow           _shader_code_window{"is0 Shader Code", false};
+    bool                        _must_recompile = false;
+    CodeGen::LightProperties    _light;
+    CodeGen::MaterialProperties _material;
+    int                         _in_use_render = 0;
+
+private:
+    // Serialization
+    friend class cereal::access;
+    template<class Archive>
+    void serialize(Archive& archive)
+    {
+        archive(cereal::make_nvp("Node Editor", _editor));
+    }
+};