#include "Is0.h"
#include <Cool/Input/Input.h>
#include "CodeGen.h"

void Is0::update()
{
    if (_editor.tree_has_changed() || _must_recompile) {
        _must_recompile = false;
        if (_editor.tree_is_valid()) {
<<<<<<< HEAD
            _shader_code = CodeGen::full_shader_code(_editor.tree(), _editor.node_templates(), _smoke_properties);
=======
            _shader_code = CodeGen::full_shader_code(_editor.tree(), _editor.node_templates(), _effects);
>>>>>>> 8fc2e5c4
        }
        else {
            _shader_code = "void main() { gl_FragColor = vec4(vec3(0.), 1.); }";
        }
        _fullscreen_pipeline.compile(_shader_code, "is0 Ray Marcher");
    }
}

void Is0::imgui_windows()
{
    _editor.imgui_window();
    _shader_code_window.show([&]() {
        if (ImGui::InputTextMultiline("##is0 shader code", &_shader_code, ImVec2(ImGui::GetWindowWidth() - 10, ImGui::GetWindowSize().y - 35))) {
            _fullscreen_pipeline.compile(_shader_code, "is0 Ray Marcher");
        }
    });
    ImGui::Begin("is0 Opt");
    _shader_code_window.open_close_checkbox();
    if (ImGui::Button("Refresh node templates")) {
        _editor.update_templates_and_nodes();
    }
    ImGui::End();
<<<<<<< HEAD
    if (smoke_imgui_window(_smoke_properties)) {
        _must_recompile = true;
    };
=======
    if (effect_imgui_window(_effects)) {
        _must_recompile = true;
    }
>>>>>>> 8fc2e5c4
}

void Is0::on_key_pressed(const Cool::KeyboardEvent& event)
{
    if (event.action == GLFW_PRESS && Cool::Input::matches_char("a", event.key)) {
        _editor.open_menu();
    }
}<|MERGE_RESOLUTION|>--- conflicted
+++ resolved
@@ -1,53 +1,43 @@
-#include "Is0.h"
-#include <Cool/Input/Input.h>
-#include "CodeGen.h"
-
-void Is0::update()
-{
-    if (_editor.tree_has_changed() || _must_recompile) {
-        _must_recompile = false;
-        if (_editor.tree_is_valid()) {
-<<<<<<< HEAD
-            _shader_code = CodeGen::full_shader_code(_editor.tree(), _editor.node_templates(), _smoke_properties);
-=======
-            _shader_code = CodeGen::full_shader_code(_editor.tree(), _editor.node_templates(), _effects);
->>>>>>> 8fc2e5c4
-        }
-        else {
-            _shader_code = "void main() { gl_FragColor = vec4(vec3(0.), 1.); }";
-        }
-        _fullscreen_pipeline.compile(_shader_code, "is0 Ray Marcher");
-    }
-}
-
-void Is0::imgui_windows()
-{
-    _editor.imgui_window();
-    _shader_code_window.show([&]() {
-        if (ImGui::InputTextMultiline("##is0 shader code", &_shader_code, ImVec2(ImGui::GetWindowWidth() - 10, ImGui::GetWindowSize().y - 35))) {
-            _fullscreen_pipeline.compile(_shader_code, "is0 Ray Marcher");
-        }
-    });
-    ImGui::Begin("is0 Opt");
-    _shader_code_window.open_close_checkbox();
-    if (ImGui::Button("Refresh node templates")) {
-        _editor.update_templates_and_nodes();
-    }
-    ImGui::End();
-<<<<<<< HEAD
-    if (smoke_imgui_window(_smoke_properties)) {
-        _must_recompile = true;
-    };
-=======
-    if (effect_imgui_window(_effects)) {
-        _must_recompile = true;
-    }
->>>>>>> 8fc2e5c4
-}
-
-void Is0::on_key_pressed(const Cool::KeyboardEvent& event)
-{
-    if (event.action == GLFW_PRESS && Cool::Input::matches_char("a", event.key)) {
-        _editor.open_menu();
-    }
+#include "Is0.h"
+#include <Cool/Input/Input.h>
+#include "CodeGen.h"
+
+void Is0::update()
+{
+    if (_editor.tree_has_changed() || _must_recompile) {
+        _must_recompile = false;
+        if (_editor.tree_is_valid()) {
+            _shader_code = CodeGen::full_shader_code(_editor.tree(), _editor.node_templates(), _effects);
+        }
+        else {
+            _shader_code = "void main() { gl_FragColor = vec4(vec3(0.), 1.); }";
+        }
+        _fullscreen_pipeline.compile(_shader_code, "is0 Ray Marcher");
+    }
+}
+
+void Is0::imgui_windows()
+{
+    _editor.imgui_window();
+    _shader_code_window.show([&]() {
+        if (ImGui::InputTextMultiline("##is0 shader code", &_shader_code, ImVec2(ImGui::GetWindowWidth() - 10, ImGui::GetWindowSize().y - 35))) {
+            _fullscreen_pipeline.compile(_shader_code, "is0 Ray Marcher");
+        }
+    });
+    ImGui::Begin("is0 Opt");
+    _shader_code_window.open_close_checkbox();
+    if (ImGui::Button("Refresh node templates")) {
+        _editor.update_templates_and_nodes();
+    }
+    ImGui::End();
+    if (effect_imgui_window(_effects)) {
+        _must_recompile = true;
+    }
+}
+
+void Is0::on_key_pressed(const Cool::KeyboardEvent& event)
+{
+    if (event.action == GLFW_PRESS && Cool::Input::matches_char("a", event.key)) {
+        _editor.open_menu();
+    }
 }