--- conflicted
+++ resolved
@@ -6,11 +6,6 @@
 	/// Relative to the viewing area, not the whole window !
 	/// (0, 0) is in the top-left corner
 	static glm::ivec2 MouseInPixels();
-<<<<<<< HEAD
-	// Relative to the viewing area, not the whole window !
-	static glm::vec2 MouseInCentimeters();
-	// Relative to the viewing area, not the whole window !
-=======
 	/// Relative to the viewing area, not the whole window !
 	/// (0, 0) is in the top-left corner
 	static glm::vec2 MouseInCentimeters();
@@ -18,7 +13,6 @@
 	/// (0, 0) is in the middle
 	/// x is in the range [-aspectRatio, +aspectRatio] Axis pointing right
 	/// y is in the range [-1, 1] Axis poiting up
->>>>>>> 9a7cee74
 	static glm::vec2  MouseInNormalizedRatioSpace();
 
 private:
@@ -26,14 +20,9 @@
 	static void Initialize();
 
 private:
-<<<<<<< HEAD
-	// Dots per Centimeter ; like DPI but in a sensible unit
-	static glm::vec2 s_DPCM;
-=======
 	/// Dots per Centimeter ; like DPI but in a sensible unit
 	static glm::vec2 s_DPCM;
 #ifndef NDEBUG
 	static bool s_initialized;
 #endif
->>>>>>> 9a7cee74
 };