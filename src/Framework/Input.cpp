--- conflicted
+++ resolved
@@ -4,12 +4,6 @@
 
 glm::vec2 Input::s_DPCM;
 static constexpr float INCH_TO_CM = 2.54f;
-<<<<<<< HEAD
-
-void Input::Initialize() {
-	SDL_GetDisplayDPI(0, nullptr, &s_DPCM[0], &s_DPCM[1]);
-	s_DPCM /= INCH_TO_CM;
-=======
 #ifndef NDEBUG
 bool Input::s_initialized = false;
 #endif
@@ -26,7 +20,6 @@
 		Log::Warn("[Input::Initialize] You are calling Initialize() twice.");
 	s_initialized = true;
 #endif
->>>>>>> 9a7cee74
 }
 
 bool Input::KeyIsDown(SDL_Scancode key) {
@@ -41,13 +34,10 @@
 }
 
 glm::vec2 Input::MouseInCentimeters() {
-<<<<<<< HEAD
-=======
 #ifndef NDEBUG
 	if (!s_initialized)
 		Log::Error("You are using Input::MouseInCentimeters() before the Input class is Initialized. Initialize() happens in the constructor of AppFramework.");
 #endif
->>>>>>> 9a7cee74
 	return static_cast<glm::vec2>(MouseInPixels()) * s_DPCM;
 }
 
