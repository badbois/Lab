#include "Module_CustomShader.h"
#include <Cool/Camera/CameraShaderU.h>
#include <Cool/InputParser/InputParser.h>
#include <Cool/Log/ToUser.h>
#include <Cool/String/String.h>
#include <doctest/doctest.h>
#include <glpp/glpp.hpp>
#include <ranges>
#include <sstream>
#include <type_from_string/type_from_string.hpp>

// TODO(LD) Support angle units (turns, degrees, radians)

namespace Lab {

Module_CustomShader::Module_CustomShader(Cool::DirtyFlagFactory_Ref dirty_flag_factory, Cool::InputFactory_Ref input_factory)
    : Module{"Custom Shader", dirty_flag_factory}
    , _shader{dirty_flag_factory.make()}
    , _camera_input{input_factory.make<Cool::Camera>(dirty_flag(), "Camera")}
    , _file{_shader.dirty_flag()}
{
}

void Module_CustomShader::imgui_windows(Ui_Ref ui) const
{
    Ui_Ref::window({.name = "Custom Shader"}, [&]() {
        ui.widget(_file);
        ImGui::Separator();
        ImGui::NewLine();
        for (auto& input : _inputs)
        {
            std::visit([&ui](auto&& input) {
                ui.widget(input);
            },
                       input);
        }
    });
}

template<typename T>
static void set_uniform(const Cool::OpenGL::Shader& shader, std::string_view name, const T& value)
{
    shader.set_uniform(name, value);
}

template<>
void set_uniform(const Cool::OpenGL::Shader& shader, std::string_view name, const Cool::RgbColor& value)
{
    shader.set_uniform(name, value.value);
}

void set_uniform(const Cool::OpenGL::Shader&, std::string_view, const Cool::Camera&)
{
    assert(false); // This isn't used at the moment because we set the camera3d manually for all shaders, but this should be changed
    // Cool::CameraShaderU::set_uniform(shader, value);
}

void Module_CustomShader::render(RenderParams in, UpdateContext_Ref update_ctx)
{
    refresh_pipeline_if_necessary(in.provider, in.is_dirty, in.input_factory, in.input_destructor, update_ctx);
    if (_shader.pipeline().shader())
    {
        _shader.pipeline().shader()->bind();
        _shader.pipeline().shader()->set_uniform("_aspect_ratio", in.provider(Cool::Input_AspectRatio{}));
        _shader.pipeline().shader()->set_uniform("_time", in.provider(Cool::Input_Time{}));

        for (auto& input : _inputs)
        {
            std::visit([&](auto&& input) {
                set_uniform(*_shader.pipeline().shader(), input.name(), in.provider(input));
            },
                       input);
        }
        Cool::CameraShaderU::set_uniform(*_shader.pipeline().shader(), in.provider(_camera_input), in.provider(Cool::Input_AspectRatio{}));
        _shader.pipeline().draw();
    }
}

void Module_CustomShader::refresh_pipeline_if_necessary(
    Cool::InputProvider_Ref   provider,
    Cool::IsDirty_Ref         is_dirty,
    Cool::InputFactory_Ref    input_factory,
    Cool::InputDestructor_Ref input_destructor,
    UpdateContext_Ref         update_ctx
)
{
    if (is_dirty(_shader.dirty_flag()))
    {
        const auto file_path   = provider(_file);
        const auto source_code = Cool::File::to_string(file_path.string());
        _shader.compile(source_code, file_path.string(), name(), update_ctx);
        parse_shader_for_params(source_code, input_factory, input_destructor, update_ctx.message_console());
    }
}

static auto name(const Cool::AnyInput& input)
{
    return std::visit(([](auto&& input) { return input.name(); }), input);
}

static auto inputs_have_the_same_type_and_name(const Cool::AnyInput& input1, const Cool::AnyInput& input2) -> bool
{
    return input1.index() == input2.index() &&
           name(input1) == name(input2);
}

static auto iterator_to_same_input(const Cool::AnyInput& input, std::vector<Cool::AnyInput>& old_inputs)
{
    return std::find_if(old_inputs.begin(), old_inputs.end(), [&](const Cool::AnyInput& other_input) {
        return inputs_have_the_same_type_and_name(other_input, input);
    });

    // Waiting for xcode to support std::ranges::find_if
    //  return std::ranges::find_if(old_inputs, [&](const AnyInput& other_input) {
    //      return inputs_have_the_same_type_and_name(other_input, input);
    //  });
}

static void keep_values_of_inputs_that_already_existed_and_destroy_unused_ones(
    std::vector<Cool::AnyInput>& old_inputs,
    std::vector<Cool::AnyInput>& new_inputs,
    Cool::InputDestructor_Ref    destroy
)
{
    for (auto& input : old_inputs)
    {
        const auto it = iterator_to_same_input(input, new_inputs);
        if (it != new_inputs.end())
        {
            *it = std::move(input);
        }
        else
        {
            destroy(input);
        }
    }
}

<<<<<<< HEAD
static auto get_inputs_from_shader_code(std::string_view source_code, DirtyFlag dirty_flag, InputFactory_Ref input_factory, Cool::MessageConsole& message_console, Cool::MessageId& parsing_error_message_id, const std::string& module_name)
    -> std::vector<AnyInput>
{
    message_console.clear(parsing_error_message_id);
    std::vector<AnyInput> new_inputs;
    std::stringstream     stream{std::string{source_code}};
    std::string           line;
    bool                  has_begun = false;
    while (getline(stream, line))
    {
        if (has_begun)
        {
            if (line == "// END DYNAMIC PARAMS")
            {
                break;
            }
            try
            {
                const auto uniform_pos = line.find("uniform");
                if (uniform_pos != std::string::npos)
                {
                    const auto        type_pos     = uniform_pos + 8;
                    const auto        type_pos_end = line.find(' ', type_pos);
                    const std::string type         = line.substr(type_pos, type_pos_end - type_pos);
                    const auto        name_pos     = type_pos_end + 1;
                    const auto        name_pos_end = line.find_first_of(" ;", name_pos);
                    const std::string name         = line.substr(name_pos, name_pos_end - name_pos);
                    //
                    const auto input = [&]() -> AnyInput {
                        if (type == "int")
                            return input_factory.make<int>(dirty_flag, name);
                        else if (type == "float")
                            return input_factory.make<float>(dirty_flag, name);
                        else if (type == "vec2")
                            return input_factory.make<glm::vec2>(dirty_flag, name);
                        else if (type == "vec3")
                            return input_factory.make<Cool::RgbColor>(dirty_flag, name);
                        else
                            throw std::invalid_argument('"' + type + "\" is not a valid INPUT type.\nFrom line: \"" + line + "\"");
                    }();
                    new_inputs.push_back(input);
                }
            }
            catch (const std::exception& e)
            {
                message_console.send(
                    parsing_error_message_id,
                    {
                        .category         = module_name,
                        .detailed_message = e.what(),
                        .severity         = Cool::MessageSeverity::Error,
                    }
                );
            }
        }
        if (line == "// BEGIN DYNAMIC PARAMS")
        {
            has_begun = true;
        }
    }
    return new_inputs;
}

void Module_CustomShader::parse_shader_for_params(
    std::string_view      source_code,
    InputFactory_Ref      input_factory,
    InputDestructor_Ref   input_destructor,
    Cool::MessageConsole& message_console
)
{
    auto new_inputs = get_inputs_from_shader_code(source_code, dirty_flag(), input_factory, message_console, _parsing_error_message_id, name());
=======
void Module_CustomShader::parse_shader_for_params(
    std::string_view          source_code,
    Cool::InputFactory_Ref    input_factory,
    Cool::InputDestructor_Ref input_destructor
)
{
    auto new_inputs = Cool::parse_all_inputs(source_code, dirty_flag(), input_factory);
>>>>>>> 385d4a8c
    keep_values_of_inputs_that_already_existed_and_destroy_unused_ones(_inputs, new_inputs, input_destructor);
    _inputs = std::move(new_inputs);
}

void Module_CustomShader::set_image_in_shader(std::string_view name, int slot, GLuint texture_id)
{
    if (_shader.pipeline().shader())
    {
        _shader.pipeline().shader()->bind();
        glpp::active_texture(slot);
        glpp::bind_texture<glpp::TextureKind::Tex2D>(texture_id);
        glpp::set_minification_filter<glpp::TextureKind::Tex2D>(texture_id, glpp::Interpolation::LinearMipmapLinear); // TODO do this only once at texture creation, and only if the curent custom shader needs it
        glpp::generate_mipmap<glpp::TextureKind::Tex2D>();                                                            // TODO DO this only when the texture changes (aka the corresponsing module gets re-rendered)
        _shader.pipeline().shader()->set_uniform(name, slot);
    }
}

} // namespace Lab<|MERGE_RESOLUTION|>--- conflicted
+++ resolved
@@ -89,7 +89,7 @@
         const auto file_path   = provider(_file);
         const auto source_code = Cool::File::to_string(file_path.string());
         _shader.compile(source_code, file_path.string(), name(), update_ctx);
-        parse_shader_for_params(source_code, input_factory, input_destructor, update_ctx.message_console());
+        parse_shader_for_params(source_code, input_factory, input_destructor);
     }
 }
 
@@ -136,79 +136,6 @@
     }
 }
 
-<<<<<<< HEAD
-static auto get_inputs_from_shader_code(std::string_view source_code, DirtyFlag dirty_flag, InputFactory_Ref input_factory, Cool::MessageConsole& message_console, Cool::MessageId& parsing_error_message_id, const std::string& module_name)
-    -> std::vector<AnyInput>
-{
-    message_console.clear(parsing_error_message_id);
-    std::vector<AnyInput> new_inputs;
-    std::stringstream     stream{std::string{source_code}};
-    std::string           line;
-    bool                  has_begun = false;
-    while (getline(stream, line))
-    {
-        if (has_begun)
-        {
-            if (line == "// END DYNAMIC PARAMS")
-            {
-                break;
-            }
-            try
-            {
-                const auto uniform_pos = line.find("uniform");
-                if (uniform_pos != std::string::npos)
-                {
-                    const auto        type_pos     = uniform_pos + 8;
-                    const auto        type_pos_end = line.find(' ', type_pos);
-                    const std::string type         = line.substr(type_pos, type_pos_end - type_pos);
-                    const auto        name_pos     = type_pos_end + 1;
-                    const auto        name_pos_end = line.find_first_of(" ;", name_pos);
-                    const std::string name         = line.substr(name_pos, name_pos_end - name_pos);
-                    //
-                    const auto input = [&]() -> AnyInput {
-                        if (type == "int")
-                            return input_factory.make<int>(dirty_flag, name);
-                        else if (type == "float")
-                            return input_factory.make<float>(dirty_flag, name);
-                        else if (type == "vec2")
-                            return input_factory.make<glm::vec2>(dirty_flag, name);
-                        else if (type == "vec3")
-                            return input_factory.make<Cool::RgbColor>(dirty_flag, name);
-                        else
-                            throw std::invalid_argument('"' + type + "\" is not a valid INPUT type.\nFrom line: \"" + line + "\"");
-                    }();
-                    new_inputs.push_back(input);
-                }
-            }
-            catch (const std::exception& e)
-            {
-                message_console.send(
-                    parsing_error_message_id,
-                    {
-                        .category         = module_name,
-                        .detailed_message = e.what(),
-                        .severity         = Cool::MessageSeverity::Error,
-                    }
-                );
-            }
-        }
-        if (line == "// BEGIN DYNAMIC PARAMS")
-        {
-            has_begun = true;
-        }
-    }
-    return new_inputs;
-}
-
-void Module_CustomShader::parse_shader_for_params(
-    std::string_view      source_code,
-    InputFactory_Ref      input_factory,
-    InputDestructor_Ref   input_destructor,
-    Cool::MessageConsole& message_console
-)
-{
-    auto new_inputs = get_inputs_from_shader_code(source_code, dirty_flag(), input_factory, message_console, _parsing_error_message_id, name());
-=======
 void Module_CustomShader::parse_shader_for_params(
     std::string_view          source_code,
     Cool::InputFactory_Ref    input_factory,
@@ -216,7 +143,6 @@
 )
 {
     auto new_inputs = Cool::parse_all_inputs(source_code, dirty_flag(), input_factory);
->>>>>>> 385d4a8c
     keep_values_of_inputs_that_already_existed_and_destroy_unused_ones(_inputs, new_inputs, input_destructor);
     _inputs = std::move(new_inputs);
 }
