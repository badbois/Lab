#include "Module_CustomShader.h"
#include <Cool/Camera/CameraShaderU.h>
#include <Cool/InputParser/InputParser.h>
#include <Cool/Log/ToUser.h>
#include <Cool/String/String.h>
#include <doctest/doctest.h>
#include <glpp/glpp.hpp>
#include <ranges>
#include <sstream>
#include <type_from_string/type_from_string.hpp>

// Support angle units (turns, degrees, radians)

// TODO(JF) TODO(LD) Why isn't Hue working ???

namespace Lab {
Module_CustomShader::Module_CustomShader(Cool::DirtyFlagFactory_Ref dirty_flag_factory, Cool::InputFactory_Ref input_factory)
    : Module{"Custom Shader", dirty_flag_factory}
    , _shader{dirty_flag_factory.make()}
    , _camera_input{input_factory.make<Cool::Camera>(dirty_flag(), "Camera")}
    , _file{_shader.dirty_flag()}
{
}

void Module_CustomShader::imgui_windows(Cool::Ui_Ref ui) const
{
    Cool::Ui_Ref::window({.name = "Custom Shader"}, [&]() {
        ui.widget(_file);
        ImGui::Separator();
        ImGui::NewLine();
        for (auto& input : _inputs)
        {
            std::visit([&ui](auto&& input) {
                ui.widget(input);
            },
                       input);
        }
    });
}

template<typename T>
static auto set_uniform(const Cool::OpenGL::Shader& shader, std::string_view name, const T& value) -> void
{
    shader.set_uniform(name, value);
}

template<>
auto set_uniform(const Cool::OpenGL::Shader& shader, std::string_view name, const Cool::RgbColor& value) -> void
{
    shader.set_uniform(name, value.value);
}

auto set_uniform(const Cool::OpenGL::Shader&, std::string_view, const Cool::Camera&) -> void
{
    assert(false); // This isn't used at the moment because we set the camera3d manually for all shaders, but this should be changed
    // Cool::CameraShaderU::set_uniform(shader, value);
}

auto Module_CustomShader::render(RenderParams in, Cool::UpdateContext_Ref update_ctx) -> void
{
    refresh_pipeline_if_necessary(in.provider, in.is_dirty, in.input_factory, in.input_destructor, update_ctx);
    if (_shader.pipeline().shader())
    {
        _shader.pipeline().shader()->bind();
        _shader.pipeline().shader()->set_uniform("_aspect_ratio", in.provider(Cool::Input_AspectRatio{}));
        _shader.pipeline().shader()->set_uniform("_time", in.provider(Cool::Input_Time{}));

        for (auto& input : _inputs)
        {
            std::visit([&](auto&& input) {
                set_uniform(*_shader.pipeline().shader(), input.name(), in.provider(input));
            },
                       input);
        }
        Cool::CameraShaderU::set_uniform(*_shader.pipeline().shader(), in.provider(_camera_input), in.provider(Cool::Input_AspectRatio{}));
        _shader.pipeline().draw();
    }
}

auto Module_CustomShader::refresh_pipeline_if_necessary(
    Cool::InputProvider_Ref   provider,
    Cool::IsDirty_Ref         is_dirty,
    Cool::InputFactory_Ref    input_factory,
    Cool::InputDestructor_Ref input_destructor,
    Cool::UpdateContext_Ref   update_ctx
) -> void
{
    if (is_dirty(_shader.dirty_flag()))
    {
        const auto file_path   = provider(_file);
        const auto source_code = Cool::File::to_string(file_path.string());
        _shader.compile(source_code, file_path.string(), name(), update_ctx);
        parse_shader_for_params(source_code, input_factory, input_destructor);
    }
}

static auto name(const Cool::AnyInput& input)
{
    return std::visit(([](auto&& input) { return input.name(); }), input);
}

static auto inputs_have_the_same_type_and_name(const Cool::AnyInput& input1, const Cool::AnyInput& input2) -> bool
{
    return input1.index() == input2.index() &&
           name(input1) == name(input2);
}

static auto iterator_to_same_input(const Cool::AnyInput& input, std::vector<Cool::AnyInput>& old_inputs)
{
<<<<<<< HEAD
    return std::ranges::find_if(old_inputs, [&](const Cool::AnyInput& other_input) {
=======
    return std::find_if(old_inputs.begin(), old_inputs.end(), [&](const AnyInput& other_input) {
>>>>>>> 05eb2244
        return inputs_have_the_same_type_and_name(other_input, input);
    });

    // Waiting for xcode to support std::ranges::find_if
    //  return std::ranges::find_if(old_inputs, [&](const AnyInput& other_input) {
    //      return inputs_have_the_same_type_and_name(other_input, input);
    //  });
}

static auto keep_values_of_inputs_that_already_existed_and_destroy_unused_ones(
    std::vector<Cool::AnyInput>& old_inputs,
    std::vector<Cool::AnyInput>& new_inputs,
    Cool::InputDestructor_Ref    destroy
) -> void
{
    for (auto& input : old_inputs)
    {
        const auto it = iterator_to_same_input(input, new_inputs);
        if (it != new_inputs.end())
        {
            *it = std::move(input);
        }
        else
        {
            destroy(input);
        }
    }
}

auto Module_CustomShader::parse_shader_for_params(
    std::string_view          source_code,
    Cool::InputFactory_Ref    input_factory,
    Cool::InputDestructor_Ref input_destructor
)
    -> void
{
    auto new_inputs = Cool::get_inputs_from_shader_code(source_code, dirty_flag(), input_factory);
    keep_values_of_inputs_that_already_existed_and_destroy_unused_ones(_inputs, new_inputs, input_destructor);
    _inputs = std::move(new_inputs);
}

auto Module_CustomShader::set_image_in_shader(std::string_view name, int slot, GLuint texture_id) -> void
{
    if (_shader.pipeline().shader())
    {
        _shader.pipeline().shader()->bind();
        glpp::active_texture(slot);
        glpp::bind_texture<glpp::TextureKind::Tex2D>(texture_id);
        glpp::set_minification_filter<glpp::TextureKind::Tex2D>(texture_id, glpp::Interpolation::LinearMipmapLinear); // TODO do this only once at texture creation, and only if the curent custom shader needs it
        glpp::generate_mipmap<glpp::TextureKind::Tex2D>();                                                            // TODO DO this only when the texture changes (aka the corresponsing module gets re-rendered)
        _shader.pipeline().shader()->set_uniform(name, slot);
    }
}

} // namespace Lab

TEST_CASE("Parsing a RgbColor")
{
    const auto color_metadata = Cool::get_default_metadata<Cool::RgbColor>("hdr");
    CHECK(
        color_metadata.is_hdr == true
    );
}

// TODO(LD) More tests for the shader parser<|MERGE_RESOLUTION|>--- conflicted
+++ resolved
@@ -107,11 +107,7 @@
 
 static auto iterator_to_same_input(const Cool::AnyInput& input, std::vector<Cool::AnyInput>& old_inputs)
 {
-<<<<<<< HEAD
-    return std::ranges::find_if(old_inputs, [&](const Cool::AnyInput& other_input) {
-=======
-    return std::find_if(old_inputs.begin(), old_inputs.end(), [&](const AnyInput& other_input) {
->>>>>>> 05eb2244
+    return std::find_if(old_inputs.begin(), old_inputs.end(), [&](const Cool::AnyInput& other_input) {
         return inputs_have_the_same_type_and_name(other_input, input);
     });
 
