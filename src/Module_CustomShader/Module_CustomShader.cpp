--- conflicted
+++ resolved
@@ -237,34 +237,7 @@
             }
             try
             {
-<<<<<<< HEAD
                 separate_input_elements(line, dirty_flag, input_factory, new_inputs);
-=======
-                const auto uniform_pos = line.find("uniform");
-                if (uniform_pos != std::string::npos)
-                {
-                    const auto        type_pos     = uniform_pos + 8;
-                    const auto        type_pos_end = line.find(' ', type_pos);
-                    const std::string type         = line.substr(type_pos, type_pos_end - type_pos);
-                    const auto        name_pos     = type_pos_end + 1;
-                    const auto        name_pos_end = line.find_first_of(" ;", name_pos);
-                    const std::string name         = line.substr(name_pos, name_pos_end - name_pos);
-                    //
-                    const auto input = [&]() -> AnyInput {
-                        if (type == "int")
-                            return input_factory.make<int>(dirty_flag, name);
-                        else if (type == "float")
-                            return input_factory.make<float>(dirty_flag, name);
-                        else if (type == "vec2")
-                            return input_factory.make<glm::vec2>(dirty_flag, name);
-                        else if (type == "vec3")
-                            return input_factory.make<Cool::RgbColor>(dirty_flag, name);
-                        else
-                            throw std::invalid_argument(type + " is not a valid parameter type.");
-                    }();
-                    new_inputs.push_back(input);
-                }
->>>>>>> e504b84a
             }
             catch (const std::exception& e)
             {
