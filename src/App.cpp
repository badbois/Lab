#include "App.h"
<<<<<<< HEAD
#include <Cool/Input/Input.h>
#include <Cool/Log/ToUser.h>
#include <Cool/Parameter/ParametersHistory.h>
#include <Cool/Time/ClockU.h>
#include <cmd/imgui.hpp>
#include <serv/serv.hpp>
#include <stringify/stringify.hpp>
#include "CommandCore/command_to_string.h"
#include "Module_CustomShader/Module_CustomShader.h"
#include "Module_is0/Module_is0.h"
#include "UI/imgui_show.h"

namespace Lab {

App::App(Cool::WindowManager& windows)
    : _camera_manager{_variable_registries.of<Cool::Variable<Cool::Camera>>().create({})}
    , _main_window{windows.main_window()}
    , _view{_views.make_view("View")}
    , _current_module{std::make_unique<Module_is0>(dirty_flag_factory(), input_factory())}
=======
#include <Cool/Path/Path.h>

App::App(Cool::WindowManager& windows)
    : DefaultApp::DefaultApp{windows, [&](Cool::RenderTarget& render_target, float time) { render(render_target, time); }}
    , _texture{Cool::Path::root() + "/image resources/ETOILE5.png"}
>>>>>>> 298748e3
{
    _camera_manager.hook_events(_view.view.mouse_events(), _variable_registries, command_executor());
    // serv::init([](std::string_view request) {
    //     Cool::Log::ToUser::info("Scripting", "{}", request);
    // });
    _clock.pause();
#if IS0_TEST_NODES
    for (const auto& node_template : _shader_manager.nodes_templates()) {
        _shader_manager.add_node(NodeFactoryU::node_from_template(node_template));
    }
#endif
}

App::~App()
{
    // serv::shut_down();
}

void App::render_impl(Cool::RenderTarget& render_target, Module& some_module, float time)
{
    render_target.render([&]() {
        glClearColor(0.f, 0.f, 0.f, 0.f);
        glClear(GL_COLOR_BUFFER_BIT);
        const auto aspect_ratio = img::SizeU::aspect_ratio(render_target.desired_size());
        some_module.do_rendering({input_provider(aspect_ratio, time), input_factory(), input_destructor(), dirty_manager()});
    });
}

void App::update()
{
<<<<<<< HEAD
    if (!_exporter.is_exporting()) {
        _clock.update();
        for (auto& view : _views) {
            view.update_size(_preview_constraint);
        }
        polaroid().render(_clock.time());
    }
    else {
        _exporter.update(polaroid());
    }

    if (_last_time != _clock.time()) {
        _last_time = _clock.time();

        set_dirty_flag()(_current_module->dirty_flag());
    }
    if (_view.render_target.needs_resizing()) {
        set_dirty_flag()(_current_module->dirty_flag());
    }
=======
    /// TODO(JF) Remove this ugly quick fix
    static int  framecount = 0;
    static bool backup     = _shader_manager._use_nodes;
    if (framecount == 0) {
        _shader_manager._use_nodes = true;
    }
    else if (framecount == 1) {
        _shader_manager._use_nodes = backup;
    }
    framecount++;
    /// --- End of ugly quick fix

    DefaultApp::update();
>>>>>>> 298748e3
    if (inputs_are_allowed()) {
        _current_module->update();
    }
#if IS0_TEST_NODES
    glfwSetWindowShouldClose(_main_window.glfw(), true);
#endif
}

void App::render_one_module(ShaderManager& shader_manager, Cool::RenderTarget& render_target, float time)
{
#if IS0_TEST_NODES
    render_target.set_size({1, 1});
#endif
<<<<<<< HEAD
    if (_current_module->is_dirty(dirty_manager())) {
        render_impl(render_target, *_current_module, time);
    }
}

auto App::all_inputs() -> AllInputRefsToConst
{
    auto vec = _current_module->all_inputs();
    // auto vec2 = _current_module2->all_input_slots();
    // for (const auto& x : vec2) {
    //     vec.push_back(x);
    // }
    return vec;
}

Cool::Polaroid App::polaroid()
{
    return {
        .render_target = _view.render_target,
        .render_fn     = [this](Cool::RenderTarget& render_target, float time) { render(render_target, time); }};
}

auto App::aspect_ratio_is_constrained() const -> bool
{
    return _exporter.is_exporting() ||
           _preview_constraint.wants_to_constrain_aspect_ratio();
}

auto App::inputs_are_allowed() const -> bool
{
    return !_exporter.is_exporting();
}

auto App::wants_to_show_menu_bar() const -> bool
{
    return !_exporter.is_exporting();
}

static void imgui_window_console()
{
    Cool::Log::ToUser::imgui_console_window();
}

static void imgui_window_views(Cool::RenderableViewManager& views, bool aspect_ratio_is_constrained)
{
    for (auto& view : views) {
        view.imgui_window(aspect_ratio_is_constrained);
    }
}

static void imgui_window_exporter(Cool::Exporter& exporter, Cool::Polaroid polaroid, float time)
{
    exporter.imgui_windows(polaroid, time);
=======
    render_target.render([&]() {
        const auto aspect_ratio = img::SizeU::aspect_ratio(render_target.current_size());
        _camera.apply(aspect_ratio);
        glClearColor(1.f, 0.f, 0.f, 0.f);
        glClear(GL_COLOR_BUFFER_BIT);
        shader_manager.setup_for_rendering(*_camera, time, aspect_ratio);
        shader_manager.render();
    });
#endif
>>>>>>> 298748e3
}

void App::render(Cool::RenderTarget& render_target, float time)
{
    if (!_shader_manager._use_nodes) {
        /// TODO(JF) Remove this ugly quick fix
        if (render_target.current_size() != render_target.desired_size()) {
            _shader_manager._use_nodes = true;
            render_one_module(_shader_manager._is0, render_target, time);
            _intermediate_render_target.set_size(render_target.desired_size());
            render_one_module(_shader_manager._is0, _intermediate_render_target, time);

            _shader_manager._use_nodes = false;
            _shader_manager._from_text.set_image_in_shader("_image", 0, _intermediate_render_target.get().texture_id());
            _shader_manager._from_text.set_image_in_shader("_texture", 1, _texture.ID());
            render_one_module(_shader_manager._from_text, render_target, time);
        }
        /// --- End of ugly quick fix

        _intermediate_render_target.set_size(render_target.desired_size());
        render_one_module(_shader_manager._is0, _intermediate_render_target, time);
        _shader_manager._from_text.set_image_in_shader("_image", 0, _intermediate_render_target.get().texture_id());
        _shader_manager._from_text.set_image_in_shader("_texture", 1, _texture.ID());
        render_one_module(_shader_manager._from_text, render_target, time);
    }
    else {
        render_one_module(_shader_manager._is0, render_target, time);
    }
}

void App::imgui_windows()
{
    imgui_window_views(_views, aspect_ratio_is_constrained());
    imgui_window_exporter(_exporter, polaroid(), _clock.time());
    if (inputs_are_allowed()) {
        // Console
        imgui_window_console();
        // Time
        ImGui::Begin("Time");
        Cool::ClockU::imgui_timeline(_clock);
        ImGui::End();
        // Camera
        ImGui::Begin("Camera");
        _camera_manager.imgui(_variable_registries, command_executor());
        ImGui::End();
#if DEBUG
        if (_show_imgui_debug) {
            ImGui::Begin("Debug", &_show_imgui_debug);
            ImGui::Text("%.1f FPS", ImGui::GetIO().Framerate);
            _main_window.imgui_cap_framerate();
            ImGui::Checkbox("Show Demo Window", &_show_imgui_demo);
            ImGui::End();
        }
        if (_show_imgui_demo) { // Show the big demo window (Most of the sample code is
                                // in ImGui::ShowDemoWindow()! You can browse its code
                                // to learn more about Dear ImGui!).
            ImGui::ShowDemoWindow(&_show_imgui_demo);
        }
#endif
    }

    if (inputs_are_allowed()) {
        const auto the_ui = ui();
        _current_module->imgui_windows(the_ui);
        the_ui.window({.name = "Registry of vec3"}, [&]() {
            imgui_show(_variable_registries.of<Cool::Variable<glm::vec3>>());
        });
        the_ui.window({.name = "Registry of float"}, [&]() {
            imgui_show(_variable_registries.of<Cool::Variable<float>>());
        });
        the_ui.window({.name = "Registry of int"}, [&]() {
            imgui_show(_variable_registries.of<Cool::Variable<int>>());
        });
        the_ui.window({.name = "Registry of Camera"}, [&]() {
            imgui_show(_variable_registries.of<Cool::Variable<Cool::Camera>>());
        });
        the_ui.window({.name = "Registry of DirtyFlag"}, [&]() {
            imgui_show(_dirty_registry);
        });
        the_ui.window({.name = "History"}, [&]() {
            _history.imgui_show([](const ReversibleCommand& command) {
                return command_to_string(command);
            });
        });
        the_ui.window({.name = "Command Logger"}, [&]() {
            _command_logger.imgui_show();
        });
        // _shader_manager.imgui_windows();
    }
}

void App::menu_preview()
{
    if (ImGui::BeginMenu("Preview")) {
        if (_preview_constraint.imgui()) {
            render_impl(_view.render_target, *_current_module, _clock.time());
        }
        ImGui::EndMenu();
    }
}

void App::menu_windows()
{
    if (ImGui::BeginMenu("Windows")) {
        Cool::Log::ToUser::imgui_toggle_console();
        for (auto& view : _views) {
            view.view.imgui_open_close_checkbox();
        }
#if DEBUG
        ImGui::Separator();
        ImGui::Checkbox("Debug", &_show_imgui_debug);
#endif
        ImGui::EndMenu();
    }
}

void App::menu_export()
{
    if (ImGui::BeginMenu("Export")) {
        _exporter.imgui_menu_items();
        ImGui::EndMenu();
    }
}

void App::menu_settings()
{
    if (ImGui::BeginMenu("Settings")) {
        _history.imgui_max_size();
        ImGui::Separator();
        ImGui::Separator();
        ImGui::Separator();
        _history.imgui_max_saved_size();
        ImGui::Separator();
        ImGui::Separator();
        ImGui::Separator();
        _theme_manager.imgui();
        ImGui::EndMenu();
    }
}

void App::imgui_menus()
{
    menu_preview();
    menu_windows();
    menu_export();
    menu_settings();
}

void App::on_keyboard_event(const Cool::KeyboardEvent& event)
{
    _current_module->on_keyboard_event(event);
    if (event.action == GLFW_RELEASE) {
        if (Cool::Input::matches_char("s", event.key) && event.mods.ctrl()) {
            _exporter.image_export_window().open();
        }
        if (Cool::Input::matches_char("e", event.key) && event.mods.ctrl()) {
            _exporter.video_export_window().open();
        }
    }
    if (event.action == GLFW_PRESS || event.action == GLFW_REPEAT) {
        auto exec = reversible_command_executor_without_history();
        if (Cool::Input::matches_char("z", event.key) && event.mods.ctrl()) {
            _history.move_backward(exec);
            Cool::ParametersHistory::get().move_backward();
        }
        if (Cool::Input::matches_char("y", event.key) && event.mods.ctrl()) {
            _history.move_forward(exec);
            Cool::ParametersHistory::get().move_forward();
        }
    }
}

void App::on_mouse_button(const Cool::MouseButtonEvent<Cool::WindowCoordinates>& event)
{
    for (auto& view : _views) {
        view.view.dispatch_mouse_button_event(view_event(event, view));
    }
}

void App::on_mouse_scroll(const Cool::MouseScrollEvent<Cool::WindowCoordinates>& event)
{
    for (auto& view : _views) {
        view.view.dispatch_mouse_scroll_event(view_event(event, view));
    }
}

void App::on_mouse_move(const Cool::MouseMoveEvent<Cool::WindowCoordinates>& event)
{
    for (auto& view : _views) {
        view.view.dispatch_mouse_move_event(view_event(event, view));
    }
}

} // namespace Lab<|MERGE_RESOLUTION|>--- conflicted
+++ resolved
@@ -1,8 +1,8 @@
 #include "App.h"
-<<<<<<< HEAD
 #include <Cool/Input/Input.h>
 #include <Cool/Log/ToUser.h>
 #include <Cool/Parameter/ParametersHistory.h>
+#include <Cool/Path/Path.h>
 #include <Cool/Time/ClockU.h>
 #include <cmd/imgui.hpp>
 #include <serv/serv.hpp>
@@ -17,17 +17,14 @@
 App::App(Cool::WindowManager& windows)
     : _camera_manager{_variable_registries.of<Cool::Variable<Cool::Camera>>().create({})}
     , _main_window{windows.main_window()}
-    , _view{_views.make_view("View")}
-    , _current_module{std::make_unique<Module_is0>(dirty_flag_factory(), input_factory())}
-=======
-#include <Cool/Path/Path.h>
-
-App::App(Cool::WindowManager& windows)
-    : DefaultApp::DefaultApp{windows, [&](Cool::RenderTarget& render_target, float time) { render(render_target, time); }}
+    , _is0_view{_views.make_view("View | is0")}
+    , _custom_shader_view{_views.make_view("View | Custom Shader")}
+    , _is0_module{std::make_unique<Module_is0>(dirty_flag_factory(), input_factory())}
+    , _custom_shader_module{std::make_unique<Module_CustomShader>(dirty_flag_factory(), input_factory())}
     , _texture{Cool::Path::root() + "/image resources/ETOILE5.png"}
->>>>>>> 298748e3
-{
-    _camera_manager.hook_events(_view.view.mouse_events(), _variable_registries, command_executor());
+{
+    _camera_manager.hook_events(_is0_view.view.mouse_events(), _variable_registries, command_executor());
+    _camera_manager.hook_events(_custom_shader_view.view.mouse_events(), _variable_registries, command_executor());
     // serv::init([](std::string_view request) {
     //     Cool::Log::ToUser::info("Scripting", "{}", request);
     // });
@@ -44,8 +41,11 @@
     // serv::shut_down();
 }
 
-void App::render_impl(Cool::RenderTarget& render_target, Module& some_module, float time)
-{
+void App::render_one_module(Module& some_module, Cool::RenderTarget& render_target, float time)
+{
+#if IS0_TEST_NODES
+    render_target.set_size({1, 1});
+#endif
     render_target.render([&]() {
         glClearColor(0.f, 0.f, 0.f, 0.f);
         glClear(GL_COLOR_BUFFER_BIT);
@@ -56,7 +56,6 @@
 
 void App::update()
 {
-<<<<<<< HEAD
     if (!_exporter.is_exporting()) {
         _clock.update();
         for (auto& view : _views) {
@@ -71,59 +70,50 @@
     if (_last_time != _clock.time()) {
         _last_time = _clock.time();
 
-        set_dirty_flag()(_current_module->dirty_flag());
-    }
-    if (_view.render_target.needs_resizing()) {
-        set_dirty_flag()(_current_module->dirty_flag());
-    }
-=======
+        set_dirty_flag()(_is0_module->dirty_flag());
+        set_dirty_flag()(_custom_shader_module->dirty_flag());
+    }
+    if (_is0_view.render_target.needs_resizing()) {
+        set_dirty_flag()(_is0_module->dirty_flag());
+    }
+    if (_custom_shader_view.render_target.needs_resizing()) {
+        set_dirty_flag()(_custom_shader_module->dirty_flag());
+    }
     /// TODO(JF) Remove this ugly quick fix
-    static int  framecount = 0;
-    static bool backup     = _shader_manager._use_nodes;
-    if (framecount == 0) {
-        _shader_manager._use_nodes = true;
-    }
-    else if (framecount == 1) {
-        _shader_manager._use_nodes = backup;
-    }
-    framecount++;
+    // static int  framecount = 0;
+    // static bool backup     = _shader_manager._use_nodes;
+    // if (framecount == 0) {
+    //     _shader_manager._use_nodes = true;
+    // }
+    // else if (framecount == 1) {
+    //     _shader_manager._use_nodes = backup;
+    // }
+    // framecount++;
     /// --- End of ugly quick fix
 
-    DefaultApp::update();
->>>>>>> 298748e3
     if (inputs_are_allowed()) {
-        _current_module->update();
+        _is0_module->update();
+        _custom_shader_module->update();
     }
 #if IS0_TEST_NODES
     glfwSetWindowShouldClose(_main_window.glfw(), true);
 #endif
 }
 
-void App::render_one_module(ShaderManager& shader_manager, Cool::RenderTarget& render_target, float time)
-{
-#if IS0_TEST_NODES
-    render_target.set_size({1, 1});
-#endif
-<<<<<<< HEAD
-    if (_current_module->is_dirty(dirty_manager())) {
-        render_impl(render_target, *_current_module, time);
-    }
-}
-
 auto App::all_inputs() -> AllInputRefsToConst
 {
-    auto vec = _current_module->all_inputs();
-    // auto vec2 = _current_module2->all_input_slots();
-    // for (const auto& x : vec2) {
-    //     vec.push_back(x);
-    // }
+    auto vec  = _custom_shader_module->all_inputs();
+    auto vec2 = _is0_module->all_inputs();
+    for (const auto& x : vec2) {
+        vec.push_back(x);
+    }
     return vec;
 }
 
 Cool::Polaroid App::polaroid()
 {
     return {
-        .render_target = _view.render_target,
+        .render_target = _custom_shader_view.render_target,
         .render_fn     = [this](Cool::RenderTarget& render_target, float time) { render(render_target, time); }};
 }
 
@@ -158,45 +148,29 @@
 static void imgui_window_exporter(Cool::Exporter& exporter, Cool::Polaroid polaroid, float time)
 {
     exporter.imgui_windows(polaroid, time);
-=======
-    render_target.render([&]() {
-        const auto aspect_ratio = img::SizeU::aspect_ratio(render_target.current_size());
-        _camera.apply(aspect_ratio);
-        glClearColor(1.f, 0.f, 0.f, 0.f);
-        glClear(GL_COLOR_BUFFER_BIT);
-        shader_manager.setup_for_rendering(*_camera, time, aspect_ratio);
-        shader_manager.render();
-    });
-#endif
->>>>>>> 298748e3
-}
-
-void App::render(Cool::RenderTarget& render_target, float time)
-{
-    if (!_shader_manager._use_nodes) {
-        /// TODO(JF) Remove this ugly quick fix
-        if (render_target.current_size() != render_target.desired_size()) {
-            _shader_manager._use_nodes = true;
-            render_one_module(_shader_manager._is0, render_target, time);
-            _intermediate_render_target.set_size(render_target.desired_size());
-            render_one_module(_shader_manager._is0, _intermediate_render_target, time);
-
-            _shader_manager._use_nodes = false;
-            _shader_manager._from_text.set_image_in_shader("_image", 0, _intermediate_render_target.get().texture_id());
-            _shader_manager._from_text.set_image_in_shader("_texture", 1, _texture.ID());
-            render_one_module(_shader_manager._from_text, render_target, time);
-        }
-        /// --- End of ugly quick fix
-
-        _intermediate_render_target.set_size(render_target.desired_size());
-        render_one_module(_shader_manager._is0, _intermediate_render_target, time);
-        _shader_manager._from_text.set_image_in_shader("_image", 0, _intermediate_render_target.get().texture_id());
-        _shader_manager._from_text.set_image_in_shader("_texture", 1, _texture.ID());
-        render_one_module(_shader_manager._from_text, render_target, time);
-    }
-    else {
-        render_one_module(_shader_manager._is0, render_target, time);
-    }
+}
+
+void App::render(Cool::RenderTarget& /*render_target*/, float time)
+{
+    /// TODO(JF) Remove this ugly quick fix
+    // if (render_target.current_size() != render_target.desired_size()) {
+    //     _shader_manager._use_nodes = true;
+    //     render_one_module(_shader_manager._is0, render_target, time);
+    //     _intermediate_render_target.set_size(render_target.desired_size());
+    //     render_one_module(_shader_manager._is0, _intermediate_render_target, time);
+
+    //     _shader_manager._use_nodes = false;
+    //     _shader_manager._from_text.set_image_in_shader("_image", 0, _intermediate_render_target.get().texture_id());
+    //     _shader_manager._from_text.set_image_in_shader("_texture", 1, _texture.ID());
+    //     render_one_module(_shader_manager._from_text, render_target, time);
+    // }
+    /// --- End of ugly quick fix
+
+    // _intermediate_render_target.set_size(render_target.desired_size());
+    render_one_module(*_is0_module, _is0_view.render_target, time);
+    _custom_shader_module->set_image_in_shader("_image", 0, _is0_view.render_target.get().texture_id());
+    _custom_shader_module->set_image_in_shader("_texture", 1, _texture.ID());
+    render_one_module(*_custom_shader_module, _custom_shader_view.render_target, time);
 }
 
 void App::imgui_windows()
@@ -232,7 +206,8 @@
 
     if (inputs_are_allowed()) {
         const auto the_ui = ui();
-        _current_module->imgui_windows(the_ui);
+        _is0_module->imgui_windows(the_ui);
+        _custom_shader_module->imgui_windows(the_ui);
         the_ui.window({.name = "Registry of vec3"}, [&]() {
             imgui_show(_variable_registries.of<Cool::Variable<glm::vec3>>());
         });
@@ -264,7 +239,7 @@
 {
     if (ImGui::BeginMenu("Preview")) {
         if (_preview_constraint.imgui()) {
-            render_impl(_view.render_target, *_current_module, _clock.time());
+            // render_impl(_view.render_target, *_current_module, _clock.time());
         }
         ImGui::EndMenu();
     }
@@ -319,7 +294,8 @@
 
 void App::on_keyboard_event(const Cool::KeyboardEvent& event)
 {
-    _current_module->on_keyboard_event(event);
+    _is0_module->on_keyboard_event(event);
+    _custom_shader_module->on_keyboard_event(event);
     if (event.action == GLFW_RELEASE) {
         if (Cool::Input::matches_char("s", event.key) && event.mods.ctrl()) {
             _exporter.image_export_window().open();
